use std::any::Any;
use std::borrow::Cow;
#[cfg(rlua_lua51)]
use std::ffi::CStr;
use std::fmt::Write;
use std::os::raw::{c_char, c_int, c_void};
use std::panic::{catch_unwind, resume_unwind, AssertUnwindSafe};
use std::sync::Arc;
use std::{mem, ptr, slice};

use crate::error::{Error, Result};
use crate::ffi;

// Checks that Lua has enough free stack space for future stack operations.  On failure, this will
// panic with an internal error message.
pub unsafe fn assert_stack(state: *mut ffi::lua_State, amount: c_int) {
    // TODO: This should only be triggered when there is a logic error in `rlua`.  In the future,
    // when there is a way to be confident about stack safety and test it, this could be enabled
    // only when `cfg!(debug_assertions)` is true.
    rlua_assert!(
        ffi::lua_checkstack(state, amount) != 0,
        "out of stack space"
    );
}

// Checks that Lua has enough free stakc space and returns `Error::StackError` on failure.
pub unsafe fn check_stack(state: *mut ffi::lua_State, amount: c_int) -> Result<()> {
    if ffi::lua_checkstack(state, amount) == 0 {
        Err(Error::StackError)
    } else {
        Ok(())
    }
}

pub struct StackGuard {
    state: *mut ffi::lua_State,
    top: c_int,
}

impl StackGuard {
    // Creates a StackGuard instance with wa record of the stack size, and on Drop will check the
    // stack size and drop any extra elements.  If the stack size at the end is *smaller* than at
    // the beginning, this is considered a fatal logic error and will result in a panic.
    pub unsafe fn new(state: *mut ffi::lua_State) -> StackGuard {
        StackGuard {
            state,
            top: ffi::lua_gettop(state),
        }
    }
}

impl Drop for StackGuard {
    fn drop(&mut self) {
        unsafe {
            let top = ffi::lua_gettop(self.state);
            if top > self.top {
                ffi::lua_settop(self.state, self.top);
            } else if top < self.top {
                rlua_panic!("{} too many stack values popped", self.top - top);
            }
        }
    }
}

// Call a function that calls into the Lua API and may trigger a Lua error (longjmp) in a safe way.
// Wraps the inner function in a call to `lua_pcall`, so the inner function only has access to a
// limited lua stack.  `nargs` is the same as the the parameter to `lua_pcall`, and `nresults` is
// always LUA_MULTRET.  Internally uses 2 extra stack spaces, and does not call checkstack.
// Provided function must *never* panic.
pub unsafe fn protect_lua(
    state: *mut ffi::lua_State,
    nargs: c_int,
    f: unsafe extern "C" fn(*mut ffi::lua_State) -> c_int,
) -> Result<()> {
    let stack_start = ffi::lua_gettop(state) - nargs;

    ffi::lua_pushcfunction(state, Some(error_traceback));
    ffi::lua_pushcfunction(state, Some(f));
    if nargs > 0 {
        rotate(state, stack_start + 1, 2);
    }

    let ret = ffi::lua_pcall(state, nargs, ffi::LUA_MULTRET, stack_start + 1);
    ffi::lua_remove(state, stack_start + 1);

    if ret == ffi::LUA_OK as i32 {
        Ok(())
    } else {
        Err(pop_error(state, ret))
    }
}

// Call a function that calls into the Lua API and may trigger a Lua error (longjmp) in a safe way.
// Wraps the inner function in a call to `lua_pcall`, so the inner function only has access to a
// limited lua stack.  `nargs` and `nresults` are similar to the parameters of `lua_pcall`, but the
// given function return type is not the return value count, instead the inner function return
// values are assumed to match the `nresults` param.  Internally uses 3 extra stack spaces, and does
// not call checkstack.  Provided function must *not* panic, and since it will generally be
// lonjmping, should not contain any values that implement Drop.
pub unsafe fn protect_lua_closure<F, R>(
    state: *mut ffi::lua_State,
    nargs: c_int,
    nresults: c_int,
    f: F,
) -> Result<R>
where
    F: Fn(*mut ffi::lua_State) -> R,
    R: Copy,
{
    union URes<R: Copy> {
        uninit: (),
        init: R,
    }

    struct Params<F, R: Copy> {
        function: F,
        result: URes<R>,
        nresults: c_int,
    }

    unsafe extern "C" fn do_call<F, R>(state: *mut ffi::lua_State) -> c_int
    where
        R: Copy,
        F: Fn(*mut ffi::lua_State) -> R,
    {
        let params = ffi::lua_touserdata(state, -1) as *mut Params<F, R>;
        ffi::lua_pop(state, 1);

        (*params).result.init = ((*params).function)(state);

        if (*params).nresults == ffi::LUA_MULTRET {
            ffi::lua_gettop(state)
        } else {
            (*params).nresults
        }
    }

    let stack_start = ffi::lua_gettop(state) - nargs;

    ffi::lua_pushcfunction(state, Some(error_traceback));
    ffi::lua_pushcfunction(state, Some(do_call::<F, R>));
    if nargs > 0 {
        rotate(state, stack_start + 1, 2);
    }

    let mut params = Params {
        function: f,
        result: URes { uninit: () },
        nresults,
    };

    ffi::lua_pushlightuserdata(state, &mut params as *mut Params<F, R> as *mut c_void);
    let ret = ffi::lua_pcall(state, nargs + 1, nresults, stack_start + 1);
    ffi::lua_remove(state, stack_start + 1);

    if ret == ffi::LUA_OK {
        // LUA_OK is only returned when the do_call function has completed successfully, so
        // params.result is definitely initialized.
        Ok(params.result.init)
    } else {
        Err(pop_error(state, ret))
    }
}

// Pops an error off of the stack and returns it.  The specific behavior depends on the type of the
// error at the top of the stack:
//   1) If the error is actually a WrappedPanic, this will continue the panic.
//   2) If the error on the top of the stack is actually a WrappedError, just returns it.
//   3) Otherwise, interprets the error as the appropriate lua error.
// Uses 2 stack spaces, does not call lua_checkstack.
pub unsafe fn pop_error(state: *mut ffi::lua_State, err_code: c_int) -> Error {
    rlua_debug_assert!(
        err_code != ffi::LUA_OK && err_code != ffi::LUA_YIELD,
        "pop_error called with non-error return code"
    );

    if let Some(err) = get_wrapped_error(state, -1).as_ref() {
        ffi::lua_pop(state, 1);
        err.clone()
    } else if is_wrapped_panic(state, -1) {
        let panic = get_userdata::<WrappedPanic>(state, -1);
        if let Some(p) = (*panic).0.take() {
            resume_unwind(p);
        } else {
            rlua_panic!("error during panic handling, panic was resumed twice")
        }
    } else {
        let err_string = to_string(state, -1).into_owned();
        ffi::lua_pop(state, 1);

        #[cfg(rlua_lua51)]
        const EOF_STR: &'static str = "'<eof>'";
        #[cfg(any(rlua_lua53, rlua_lua54))]
        const EOF_STR: &'static str = "<eof>";
        match err_code {
            ffi::LUA_ERRRUN => Error::RuntimeError(err_string),
            ffi::LUA_ERRSYNTAX => {
                Error::SyntaxError {
                    // This seems terrible, but as far as I can tell, this is exactly what the
                    // stock Lua REPL does.
                    incomplete_input: err_string.ends_with(EOF_STR),
                    message: err_string,
                }
            }
            ffi::LUA_ERRERR => {
                // This error is raised when the error handler raises an error too many times
                // recursively, and continuing to trigger the error handler would cause a stack
                // overflow.  It is not very useful to differentiate between this and "ordinary"
                // runtime errors, so we handle them the same way.
                Error::RuntimeError(err_string)
            }
            ffi::LUA_ERRMEM => Error::MemoryError(err_string),
            #[cfg(rlua_lua53)]
            ffi::LUA_ERRGCMM => Error::GarbageCollectorError(err_string),
            _ => rlua_panic!("unrecognized lua error code"),
        }
    }
}

// Internally uses 4 stack spaces, does not call checkstack
pub unsafe fn push_string<S: ?Sized + AsRef<[u8]>>(
    state: *mut ffi::lua_State,
    s: &S,
) -> Result<()> {
    protect_lua_closure(state, 0, 1, |state| {
        let s = s.as_ref();
        ffi::lua_pushlstring(state, s.as_ptr() as *const c_char, s.len());
    })
}

#[cfg(rlua_lua54)]
unsafe fn newuserdatauv(state: *mut ffi::lua_State, size: usize, nuvalues: c_int) -> *mut c_void {
    ffi::lua_newuserdatauv(state, size, nuvalues)
}

#[cfg(any(rlua_lua53, rlua_lua51))]
unsafe fn newuserdatauv(state: *mut ffi::lua_State, size: usize, nuvalues: c_int) -> *mut c_void {
    assert!(nuvalues <= 1 && nuvalues >= 0);
    ffi::lua_newuserdata(state, size)
}

#[cfg(rlua_lua54)]
// Internally uses 4 stack spaces, does not call checkstack
pub unsafe fn push_userdata_uv<T>(
    state: *mut ffi::lua_State,
    t: T,
    uvalues_count: c_int,
) -> Result<()> {
    rlua_debug_assert!(
        uvalues_count >= 0,
        "userdata user values cannot be below zero"
    );
    let ud = protect_lua_closure(state, 0, 1, move |state| {
        ffi::lua_newuserdatauv(state, mem::size_of::<T>(), uvalues_count) as *mut T
    })?;
    ptr::write(ud, t);
    Ok(())
}

#[cfg(any(rlua_lua53, rlua_lua51))]
// Internally uses 4 stack spaces, does not call checkstack
pub unsafe fn push_userdata_uv<T>(
    state: *mut ffi::lua_State,
    t: T,
    uvalues_count: c_int,
) -> Result<()> {
    rlua_debug_assert!(
        uvalues_count >= 0,
        "userdata user values cannot be below zero"
    );
    assert!(
        uvalues_count == 1,
        "This version of Lua only supports one user value."
    );
    let ud = protect_lua_closure(state, 0, 1, move |state| {
        ffi::lua_newuserdata(state, mem::size_of::<T>()) as *mut T
    })?;
    ptr::write(ud, t);
    Ok(())
}
pub unsafe fn get_userdata<T>(state: *mut ffi::lua_State, index: c_int) -> *mut T {
    let ud = ffi::lua_touserdata(state, index) as *mut T;
    rlua_debug_assert!(!ud.is_null(), "userdata pointer is null");
    ud
}

// Pops the userdata off of the top of the stack and returns it to rust, invalidating the lua
// userdata and gives it the special "destructed" userdata metatable.  Userdata must not have been
// previously invalidated, and this method does not check for this.  Uses 1 extra stack space and
// does not call checkstack
pub unsafe fn take_userdata<T>(state: *mut ffi::lua_State) -> T {
    // We set the metatable of userdata on __gc to a special table with no __gc method and with
    // metamethods that trigger an error on access.  We do this so that it will not be double
    // dropped, and also so that it cannot be used or identified as any particular userdata type
    // after the first call to __gc.
    get_destructed_userdata_metatable(state);
    ffi::lua_setmetatable(state, -2);
    let ud = ffi::lua_touserdata(state, -1) as *mut T;
    rlua_debug_assert!(!ud.is_null(), "userdata pointer is null");
    ffi::lua_pop(state, 1);
    ptr::read(ud)
}

// Populates the given table with the appropriate members to be a userdata metatable for the given
// type.  This function takes the given table at the `metatable` index, and adds an appropriate __gc
// member to it for the given type and a __metatable entry to protect the table from script access.
// The function also, if given a `members` table index, will set up an __index metamethod to return
// the appropriate member on __index.  Additionally, if there is already an __index entry on the
// given metatable, instead of simply overwriting the __index, instead the created __index method
// will capture the previous one, and use it as a fallback only if the given key is not found in the
// provided members table.  Internally uses 6 stack spaces and does not call checkstack.
pub unsafe fn init_userdata_metatable<T>(
    state: *mut ffi::lua_State,
    metatable: c_int,
    members: Option<c_int>,
) -> Result<()> {
    // Used if both an __index metamethod is set and regular methods, checks methods table
    // first, then __index metamethod.
    unsafe extern "C" fn meta_index_impl(state: *mut ffi::lua_State) -> c_int {
        ffi::luaL_checkstack(state, 2, ptr::null());

        ffi::lua_pushvalue(state, -1);
        ffi::lua_gettable(state, ffi::lua_upvalueindex(2));
        if ffi::lua_isnil(state, -1) == false {
            ffi::lua_insert(state, -3);
            ffi::lua_pop(state, 2);
            1
        } else {
            ffi::lua_pop(state, 1);
            ffi::lua_pushvalue(state, ffi::lua_upvalueindex(1));
            ffi::lua_insert(state, -3);
            ffi::lua_call(state, 2, 1);
            1
        }
    }

    let members = members.map(|i| absindex(state, i));
    ffi::lua_pushvalue(state, metatable);

    if let Some(members) = members {
        push_string(state, "__index")?;
        ffi::lua_pushvalue(state, -1);

        // On Lua 5.2+, lua_rawget conveniently returns the type
        #[cfg(any(rlua_lua53, rlua_lua54))]
        let index_type = ffi::lua_rawget(state, -3);
        #[cfg(rlua_lua51)]
        let index_type = {
            ffi::lua_rawget(state, -3);
            ffi::lua_type(state, -1)
        };
        if index_type == ffi::LUA_TNIL {
            ffi::lua_pop(state, 1);
            ffi::lua_pushvalue(state, members);
        } else if index_type == ffi::LUA_TFUNCTION {
            ffi::lua_pushvalue(state, members);
            protect_lua_closure(state, 2, 1, |state| {
                ffi::lua_pushcclosure(state, Some(meta_index_impl), 2);
            })?;
        } else {
            rlua_panic!("improper __index type {}", index_type);
        }

        protect_lua_closure(state, 3, 1, |state| {
            ffi::lua_rawset(state, -3);
        })?;
    }

    push_string(state, "__gc")?;
    ffi::lua_pushcfunction(state, Some(userdata_destructor::<T>));
    protect_lua_closure(state, 3, 1, |state| {
        ffi::lua_rawset(state, -3);
    })?;

    push_string(state, "__metatable")?;
    ffi::lua_pushboolean(state, 0);
    protect_lua_closure(state, 3, 1, |state| {
        ffi::lua_rawset(state, -3);
    })?;

    ffi::lua_pop(state, 1);

    Ok(())
}

pub unsafe extern "C" fn userdata_destructor<T>(state: *mut ffi::lua_State) -> c_int {
    callback_error(state, |_| {
        check_stack(state, 1)?;
        take_userdata::<T>(state);
        Ok(0)
    })
}

#[cfg(rlua_lua54)]
// Wrapper around ffi::lua_getiuservalue or ffi::lua_getuservalue depending on the Lua version.
pub unsafe fn getiuservalue(state: *mut ffi::lua_State, index: c_int, n: c_int) -> c_int {
    ffi::lua_getiuservalue(state, index, n)
}

#[cfg(rlua_lua53)]
// Wrapper around ffi::lua_getiuservalue or ffi::lua_getuservalue depending on the Lua version.
pub unsafe fn getiuservalue(state: *mut ffi::lua_State, index: c_int, n: c_int) -> c_int {
    if n != 1 {
        return 0;
    }
    ffi::lua_getuservalue(state, index)
}

#[cfg(rlua_lua51)]
// Wrapper around ffi::lua_getiuservalue, ffi::lua_getuservalue depending on the Lua version.
// On Lua 5.1 this is emulated using ffi::lua_getfenv; the index must be 1.
pub unsafe fn getiuservalue(state: *mut ffi::lua_State, index: c_int, n: c_int) -> c_int {
    if n != 1 {
        return 0;
    }
    ffi::lua_getfenv(state, index);
    1
}

#[cfg(rlua_lua54)]
// Wrapper around ffi::lua_setiuservalue or ffi::lua_setuservalue depending on the Lua version.
pub unsafe fn setiuservalue(state: *mut ffi::lua_State, index: c_int, n: c_int) -> c_int {
    ffi::lua_setiuservalue(state, index, n)
}

#[cfg(rlua_lua53)]
// Wrapper around ffi::lua_setiuservalue or ffi::lua_setuservalue depending on the Lua version.
pub unsafe fn setiuservalue(state: *mut ffi::lua_State, index: c_int, n: c_int) -> c_int {
    if n != 1 {
        return 0;
    }
    ffi::lua_setuservalue(state, index);
    1
}

#[cfg(rlua_lua51)]
// Wrapper around ffi::lua_setiuservalue or ffi::lua_setuservalue depending on the Lua version.
// On Lua 5.1 this maps to ffi::lua_setfenv; index must be 1 and the value must be a table.
pub unsafe fn setiuservalue(state: *mut ffi::lua_State, index: c_int, n: c_int) -> c_int {
    if n != 1 {
        return 0;
    }
    ffi::lua_setfenv(state, index)
}

#[cfg(rlua_lua54)]
// Wrapper around lua_resume(), with slight API differences ironed out.
pub unsafe fn do_resume(
    state: *mut ffi::lua_State,
    from: *mut ffi::lua_State,
    nargs: c_int,
    nresults: *mut c_int,
) -> c_int {
    ffi::lua_resume(state, from, nargs, nresults)
}

#[cfg(rlua_lua53)]
// Wrapper around lua_resume(), with slight API differences ironed out.
pub unsafe fn do_resume(
    state: *mut ffi::lua_State,
    from: *mut ffi::lua_State,
    nargs: c_int,
    nresults: *mut c_int,
) -> c_int {
    let res = ffi::lua_resume(state, from, nargs);
    if res == ffi::LUA_OK || res == ffi::LUA_YIELD {
        *nresults = ffi::lua_gettop(state);
    }
    res
}

#[cfg(rlua_lua51)]
// Wrapper around lua_resume(), with slight API differences ironed out.
pub unsafe fn do_resume(
    state: *mut ffi::lua_State,
    _from: *mut ffi::lua_State,
    nargs: c_int,
    nresults: *mut c_int,
) -> c_int {
    let res = ffi::lua_resume(state, nargs);
    if res == ffi::LUA_OK || res == ffi::LUA_YIELD {
        *nresults = ffi::lua_gettop(state);
    }
    res
}

#[cfg(any(rlua_lua53, rlua_lua54))]
// Implements the equivalent of the `lua_pushglobaltable()` compatibility macro.
pub unsafe fn push_globaltable(state: *mut ffi::lua_State) {
    ffi::lua_rawgeti(state, ffi::LUA_REGISTRYINDEX, ffi::LUA_RIDX_GLOBALS);
}

#[cfg(rlua_lua51)]
// The same as `ffi::lua_pushglobaltable()` in 5.2 onwards.
pub unsafe fn push_globaltable(state: *mut ffi::lua_State) {
    ffi::lua_pushvalue(state, ffi::LUA_GLOBALSINDEX);
}

#[cfg(any(rlua_lua53, rlua_lua54))]
pub use ffi::lua_tointegerx as tointegerx;

#[cfg(rlua_lua51)]
// Wrapper implementing the `ffi::lua_tointegerx` API
pub unsafe fn tointegerx(
    state: *mut ffi::lua_State,
    index: c_int,
    isnum: *mut c_int,
) -> ffi::lua_Integer {
    if isnum != ptr::null_mut() {
        *isnum = 0;
    }
    if ffi::lua_isnumber(state, index) == 0 {
        return 0;
    } else {
        // Lua 5.1 happily truncates non-integral floats, but rlua currently expects the conversion
        // to fail as Lua 5.3+ do.
        let val = ffi::lua_tonumber(state, index);
        if val.is_finite()
            && val.ceil() == val
            && val <= ffi::lua_Integer::max_value() as ffi::lua_Number
            && val >= ffi::lua_Integer::min_value() as ffi::lua_Number
        {
            let ival = val as ffi::lua_Integer;
            if isnum != ptr::null_mut() {
                *isnum = 1;
            }
            return ival;
        }
        return 0;
    }
}

#[cfg(any(rlua_lua53, rlua_lua54))]
pub use ffi::lua_tonumberx as tonumberx;

#[cfg(rlua_lua51)]
// Wrapper implementing the `ffi::lua_tonumberx` API
pub unsafe fn tonumberx(
    state: *mut ffi::lua_State,
    index: c_int,
    isnum: *mut c_int,
) -> ffi::lua_Number {
    if ffi::lua_isnumber(state, index) == 0 {
        if isnum != ptr::null_mut() {
            *isnum = 0;
        }
        return 0.0;
    } else {
        if isnum != ptr::null_mut() {
            *isnum = 1;
        }
        ffi::lua_tonumber(state, index)
    }
}

#[cfg(any(rlua_lua53, rlua_lua54))]
pub use ffi::lua_isinteger as isluainteger;

#[cfg(any(rlua_lua53, rlua_lua54))]
pub use ffi::lua_rotate as rotate;

#[cfg(rlua_lua51)]
// Implementation of `lua_rotate` for Lua 5.1.
pub unsafe fn rotate(state: *mut ffi::lua_State, index: c_int, n: c_int) {
    if n > 0 {
        // Rotate towards the top
        for _ in 0..n {
            ffi::lua_insert(state, index);
        }
    } else if n < 0 {
        // Rotate down.
        let remove_index = if index < 0 {
            index - 1 // one deeper
        } else {
            index // absolute index doesn't depend on what's pushed above
        };
        for _ in 0..-n {
            ffi::lua_pushvalue(state, index);
            // The item is now one further down the stack
            ffi::lua_remove(state, remove_index);
        }
    }
}

#[cfg(any(rlua_lua53, rlua_lua54))]
use ffi::lua_copy as copy;

#[cfg(rlua_lua51)]
pub unsafe fn copy(state: *mut ffi::lua_State, from: c_int, to: c_int) {
    // First copy the from idx to the top of stack
    ffi::lua_pushvalue(state, from);
    // And then put it in the destination (with adjusted count from the
    // value just pushed).
    let adjusted_index = if to < 0 {
        to - 1 // one deeper
    } else {
        to // absolute index doesn't depend on what's pushed above
    };
    ffi::lua_replace(state, adjusted_index);
}

#[cfg(any(rlua_lua53, rlua_lua54))]
pub use ffi::lua_rawlen as rawlen;

#[cfg(rlua_lua51)]
pub unsafe fn rawlen(state: *mut ffi::lua_State, index: c_int) -> usize {
    ffi::lua_objlen(state, index)
}

#[cfg(any(rlua_lua53, rlua_lua54))]
pub use ffi::luaL_len as objlen;

#[cfg(rlua_lua51)]
pub unsafe fn objlen(state: *mut ffi::lua_State, index: c_int) -> ffi::lua_Integer {
    let meta_result = ffi::luaL_callmeta(state, index, cstr!("__len"));
    if meta_result == 1 {
        // The result is on the stack
        let result = ffi::lua_tointeger(state, -1);
        ffi::lua_pop(state, 1);
        result
    } else {
        let result = ffi::lua_objlen(state, index);
        use std::convert::TryInto;
        result.try_into().unwrap()
    }
}
#[cfg(any(rlua_lua53, rlua_lua54))]
use ffi::lua_absindex as absindex;

#[cfg(rlua_lua51)]
unsafe fn absindex(state: *mut ffi::lua_State, index: c_int) -> c_int {
    let top = ffi::lua_gettop(state);
    if index > 0 && index <= top {
        index
    } else if index < 0 && index >= -top {
        top + 1 + index
    } else {
        panic!("Invalid index {}, stack top {}", index, top);
    }
}

#[cfg(any(rlua_lua53, rlua_lua54))]
pub use ffi::lua_geti as geti;

#[cfg(rlua_lua51)]
pub unsafe fn geti(state: *mut ffi::lua_State, index: c_int, i: ffi::lua_Integer) -> c_int {
    let index = absindex(state, index);
    ffi::lua_pushnumber(state, i as ffi::lua_Number);
    ffi::lua_gettable(state, index);
    ffi::lua_type(state, -1)
}

#[cfg(any(rlua_lua53, rlua_lua54))]
pub use ffi::luaL_loadbufferx as loadbufferx;

#[cfg(rlua_lua51)]
// Implementation of luaL_loadbufferx for Lua 5.1.
pub unsafe fn loadbufferx(
    state: *mut ffi::lua_State,
    buf: *const c_char,
    size: usize,
    name: *const c_char,
    mode: *const c_char,
) -> c_int {
    // Lua 5.1 has luaL_loadbuffer(), which is the same but without the mode,
    // so we need to check manually.
    let mode = if mode == ptr::null() {
        "bt"
    } else {
        match CStr::from_ptr(mode).to_str() {
            Ok(s) => s,
            Err(_) => {
                return ffi::LUA_ERRSYNTAX;
            }
        }
    };
    let allow_text = mode.contains('t');
    let allow_binary = mode.contains('b');

    // We want to assume at least one byte.
    if size < 1 {
        return ffi::LUA_ERRSYNTAX;
    }
    if !allow_binary {
        // Compiled Lua starts with LUA_SIGNATURE ("\033Lua")
        if ptr::read(buf) == 27 {
            return ffi::LUA_ERRSYNTAX;
        }
    }
    if !allow_text {
        if ptr::read(buf) != 27 {
            return ffi::LUA_ERRSYNTAX;
        }
    }
    // We've done a basic check, so now foward to luaL_loadbuffer.
    ffi::luaL_loadbuffer(state, buf, size, name)
}

#[cfg(any(rlua_lua53, rlua_lua54))]
// Like luaL_requiref but doesn't leave the module on the stack.
pub unsafe fn requiref(
    state: *mut ffi::lua_State,
    modname: *const c_char,
    openf: ffi::lua_CFunction,
    glb: c_int,
) {
    ffi::luaL_requiref(state, modname, openf, glb);
    ffi::lua_pop(state, 1);
}

#[cfg(rlua_lua51)]
// Replacement for luaL_requiref in lua 5.1.
// This is only used internally to open builtin libraries, so isn't
// a complete implementation.  For example, we don't check whether
// package.loaded already includes the library.
pub unsafe fn requiref(
    state: *mut ffi::lua_State,
    modname: *const c_char,
    openf: ffi::lua_CFunction,
    _glb: c_int,
) {
    // Lua 5.1 stores the package.loaded table at registry["_LOADED"].
    // luaL_findtable is like `lua_getfield` but creates the table if
    // needed.  When loading the base lib, _LOADED doesn't yet exist.
    ffi::luaL_findtable(state, ffi::LUA_REGISTRYINDEX, cstr!("_LOADED"), 2);
    ffi::lua_pushcfunction(state, openf);
    ffi::lua_pushstring(state, modname);
    ffi::lua_call(state, 1, 1);
    // Stack has package.loaded then the returned value from `openf`
    ffi::lua_pushvalue(state, -1);
    // Stack has package.loaded then the module twice
    ffi::lua_setfield(state, -3, modname);
    ffi::lua_setglobal(state, modname);
    ffi::lua_pop(state, 1);
}

#[cfg(any(rlua_lua53, rlua_lua54))]
pub use ffi::luaL_tolstring as tolstring;

#[cfg(rlua_lua51)]
// Implementation of luaL_tolstring
pub unsafe fn tolstring(
    state: *mut ffi::lua_State,
    index: c_int,
    len: *mut usize,
) -> *const c_char {
    // First try to call the __tostring metamethod
    let meta_result = ffi::luaL_callmeta(state, index, cstr!("__tostring"));
    if meta_result == 1 {
        // __tostring was called successfully and pushed the result
    } else {
        // No __tostring metamethod, so duplicate the result.
        ffi::lua_pushvalue(state, -1);
    }
    // Convert whatever value to a string.
    ffi::lua_tolstring(state, -1, len)
}

#[cfg(any(rlua_lua53, rlua_lua54))]
pub use ffi::luaL_traceback as traceback;

#[cfg(rlua_lua51)]
pub unsafe fn traceback(
    push_state: *mut ffi::lua_State,
    _state: *mut ffi::lua_State,
    msg: *const c_char,
    _level: c_int,
) {
    // Placeholder - Lua 5.1 doesn't provide luaL_traceback, and debug.traceback may
    // not be available.  Just return the message.
    ffi::lua_pushstring(push_state, msg);
}

// In the context of a lua callback, this will call the given function and if the given function
// returns an error, *or if the given function panics*, this will result in a call to lua_error (a
// longjmp).  The error or panic is wrapped in such a way that when calling pop_error back on
// the rust side, it will resume the panic.
//
// This function assumes the structure of the stack at the beginning of a callback, that the only
// elements on the stack are the arguments to the callback.
//
// This function uses some of the bottom of the stack for error handling, the given callback will be
// given the number of arguments available as an argument, and should return the number of returns
// as normal, but cannot assume that the arguments available start at 0.
pub unsafe fn callback_error<R, F>(state: *mut ffi::lua_State, f: F) -> R
where
    F: FnOnce(c_int) -> Result<R>,
{
    let nargs = ffi::lua_gettop(state);

    // We need one extra stack space to store preallocated memory, and at least 3 stack spaces
    // overall for handling error metatables
    let extra_stack = if nargs < 3 { 3 - nargs } else { 1 };
    ffi::luaL_checkstack(
        state,
        extra_stack,
        cstr!("not enough stack space for callback error handling"),
    );

    // We cannot shadow rust errors with Lua ones, we pre-allocate enough memory to store a wrapped
    // error or panic *before* we proceed.
    // We don't need any user values in this userdata
    let ud = newuserdatauv(
        state,
        mem::size_of::<WrappedError>().max(mem::size_of::<WrappedPanic>()),
        0,
    );
    rotate(state, 1, 1);

    match catch_unwind(AssertUnwindSafe(|| f(nargs))) {
        Ok(Ok(r)) => {
            rotate(state, 1, -1);
            ffi::lua_pop(state, 1);
            r
        }
        Ok(Err(err)) => {
            ffi::lua_settop(state, 1);
            ptr::write(ud as *mut WrappedError, WrappedError(err));
            get_error_metatable(state);
            ffi::lua_setmetatable(state, -2);
            ffi::lua_error(state);
            panic!("code is unreachable")
        }
        Err(p) => {
            ffi::lua_settop(state, 1);
            ptr::write(ud as *mut WrappedPanic, WrappedPanic(Some(p)));
<<<<<<< HEAD
            get_panic_metatable(state);
            ffi::lua_setmetatable(state, -2);
            ffi::lua_error(state);
            panic!("code is unreachable")
=======
            if get_panic_metatable(state) {
                ffi::lua_setmetatable(state, -2);
                ffi::lua_error(state)
            } else {
                // The pcall/xpcall wrappers which allow sending a panic
                // safeul through Lua have not been enabled.
                // We can't allow a panic to cross the C/Rust boundary, so the
                // only choice is to abort.
                std::process::abort()
            }
>>>>>>> df3045e0
        }
    }
}

// Takes an error at the top of the stack, and if it is a WrappedError, converts it to an
// Error::CallbackError with a traceback, if it is some lua type, prints the error along with a
// traceback, and if it is a WrappedPanic, does not modify it.  This function does its best to avoid
// triggering another error and shadowing previous rust errors, but it may trigger Lua errors that
// shadow rust errors under certain memory conditions.  This function ensures that such behavior
// will *never* occur with a rust panic, however.
pub unsafe extern "C" fn error_traceback(state: *mut ffi::lua_State) -> c_int {
    // I believe luaL_traceback requires this much free stack to not error.
    const LUA_TRACEBACK_STACK: c_int = 11;

    if ffi::lua_checkstack(state, 2) == 0 {
        // If we don't have enough stack space to even check the error type, do nothing so we don't
        // risk shadowing a rust panic.
    } else if let Some(error) = get_wrapped_error(state, -1).as_ref() {
        // lua_newuserdatauv and luaL_traceback may error, but nothing that implements Drop should be
        // on the rust stack at this time.
        // We don't need any user values in this userdata
        let ud = newuserdatauv(state, mem::size_of::<WrappedError>(), 0) as *mut WrappedError;
        let traceback = if ffi::lua_checkstack(state, LUA_TRACEBACK_STACK) != 0 {
            traceback(state, state, ptr::null(), 0);

            let traceback = to_string(state, -1).into_owned();
            ffi::lua_pop(state, 1);
            traceback
        } else {
            "<not enough stack space for traceback>".to_owned()
        };

        let error = error.clone();
        ffi::lua_remove(state, -2);

        ptr::write(
            ud,
            WrappedError(Error::CallbackError {
                traceback,
                cause: Arc::new(error),
            }),
        );
        get_error_metatable(state);
        ffi::lua_setmetatable(state, -2);
    } else if !is_wrapped_panic(state, -1) {
        if ffi::lua_checkstack(state, LUA_TRACEBACK_STACK) != 0 {
            let s = tolstring(state, -1, ptr::null_mut());
            traceback(state, state, s, 0);
            ffi::lua_remove(state, -2);
        }
    }
    1
}

// A variant of pcall that does not allow lua to catch panic errors from callback_error
pub unsafe extern "C" fn safe_pcall(state: *mut ffi::lua_State) -> c_int {
    ffi::luaL_checkstack(state, 2, ptr::null());

    let top = ffi::lua_gettop(state);
    if top == 0 {
        ffi::lua_pushstring(state, cstr!("not enough arguments to pcall"));
        ffi::lua_error(state);
        assert!(false, "code is unreachable");
        0
    } else if ffi::lua_pcall(state, top - 1, ffi::LUA_MULTRET, 0) != ffi::LUA_OK as i32 {
        if is_wrapped_panic(state, -1) {
            ffi::lua_error(state);
        }
        ffi::lua_pushboolean(state, 0);
        ffi::lua_insert(state, -2);
        2
    } else {
        ffi::lua_pushboolean(state, 1);
        ffi::lua_insert(state, 1);
        ffi::lua_gettop(state)
    }
}

// A variant of xpcall that does not allow lua to catch panic errors from callback_error
pub unsafe extern "C" fn safe_xpcall(state: *mut ffi::lua_State) -> c_int {
    unsafe extern "C" fn xpcall_msgh(state: *mut ffi::lua_State) -> c_int {
        ffi::luaL_checkstack(state, 2, ptr::null());

        if is_wrapped_panic(state, -1) {
            1
        } else {
            ffi::lua_pushvalue(state, ffi::lua_upvalueindex(1));
            ffi::lua_insert(state, 1);
            ffi::lua_call(state, ffi::lua_gettop(state) - 1, ffi::LUA_MULTRET);
            ffi::lua_gettop(state)
        }
    }

    ffi::luaL_checkstack(state, 2, ptr::null());

    let top = ffi::lua_gettop(state);
    if top < 2 {
        ffi::lua_pushstring(state, cstr!("not enough arguments to xpcall"));
        ffi::lua_error(state);
    }

    ffi::lua_pushvalue(state, 2);
    ffi::lua_pushcclosure(state, Some(xpcall_msgh), 1);
    copy(state, 1, 2);
    ffi::lua_replace(state, 1);

    let res = ffi::lua_pcall(state, ffi::lua_gettop(state) - 2, ffi::LUA_MULTRET, 1);
    if res != ffi::LUA_OK {
        if is_wrapped_panic(state, -1) {
            ffi::lua_error(state);
        }
        ffi::lua_pushboolean(state, 0);
        ffi::lua_insert(state, -2);
        2
    } else {
        ffi::lua_pushboolean(state, 1);
        ffi::lua_insert(state, 2);
        ffi::lua_gettop(state) - 1
    }
}

// Pushes a WrappedError to the top of the stack.  Uses two stack spaces and does not call
// lua_checkstack.
pub unsafe fn push_wrapped_error(state: *mut ffi::lua_State, err: Error) -> Result<()> {
    // We don't need any user values in this userdata
    // TODO: temp
    let ud = protect_lua_closure(state, 0, 1, move |state| {
        newuserdatauv(state, mem::size_of::<WrappedError>(), 0) as *mut WrappedError
    })?;
    ptr::write(ud, WrappedError(err));
    get_error_metatable(state);
    ffi::lua_setmetatable(state, -2);
    Ok(())
}

// Checks if the value at the given index is a WrappedError, and if it is returns a pointer to it,
// otherwise returns null.  Uses 2 stack spaces and does not call lua_checkstack.
pub unsafe fn get_wrapped_error(state: *mut ffi::lua_State, index: c_int) -> *const Error {
    let userdata = ffi::lua_touserdata(state, index);
    if userdata.is_null() {
        return ptr::null();
    }

    if ffi::lua_getmetatable(state, index) == 0 {
        return ptr::null();
    }

    get_error_metatable(state);
    let res = ffi::lua_rawequal(state, -1, -2) != 0;
    ffi::lua_pop(state, 2);

    if res {
        &(*get_userdata::<WrappedError>(state, -1)).0
    } else {
        ptr::null()
    }
}

// Initialize the error, panic, and destructed userdata metatables.
pub unsafe fn init_error_registry(state: *mut ffi::lua_State, wrap_panics: bool) {
    assert_stack(state, 8);

    // Create error metatable

    unsafe extern "C" fn error_tostring(state: *mut ffi::lua_State) -> c_int {
        let err_buf = callback_error(state, |_| {
            check_stack(state, 3)?;
            if let Some(error) = get_wrapped_error(state, -1).as_ref() {
                ffi::lua_pushlightuserdata(
                    state,
                    &ERROR_PRINT_BUFFER_KEY as *const u8 as *mut c_void,
                );
                ffi::lua_rawget(state, ffi::LUA_REGISTRYINDEX);
                let err_buf = ffi::lua_touserdata(state, -1) as *mut String;
                ffi::lua_pop(state, 2);

                (*err_buf).clear();
                // Depending on how the API is used and what error types scripts are given, it may
                // be possible to make this consume arbitrary amounts of memory (for example, some
                // kind of recursive error structure?)
                let _ = write!(&mut (*err_buf), "{}", error);
                Ok(err_buf)
            } else {
                // I'm not sure whether this is possible to trigger without bugs in rlua?
                Err(Error::UserDataTypeMismatch)
            }
        });

        ffi::lua_pushlstring(
            state,
            (*err_buf).as_ptr() as *const c_char,
            (*err_buf).len(),
        );
        (*err_buf).clear();
        1
    }

    ffi::lua_pushlightuserdata(
        state,
        &ERROR_METATABLE_REGISTRY_KEY as *const u8 as *mut c_void,
    );
    ffi::lua_newtable(state);

    ffi::lua_pushstring(state, cstr!("__gc"));
    ffi::lua_pushcfunction(state, Some(userdata_destructor::<WrappedError>));
    ffi::lua_rawset(state, -3);

    ffi::lua_pushstring(state, cstr!("__tostring"));
    ffi::lua_pushcfunction(state, Some(error_tostring));
    ffi::lua_rawset(state, -3);

    ffi::lua_pushstring(state, cstr!("__metatable"));
    ffi::lua_pushboolean(state, 0);
    ffi::lua_rawset(state, -3);

    ffi::lua_rawset(state, ffi::LUA_REGISTRYINDEX);

    // Create panic metatable
    if wrap_panics {
        ffi::lua_pushlightuserdata(
            state,
            &PANIC_METATABLE_REGISTRY_KEY as *const u8 as *mut c_void,
        );
        ffi::lua_newtable(state);

<<<<<<< HEAD
    ffi::lua_pushlightuserdata(
        state,
        &PANIC_METATABLE_REGISTRY_KEY as *const u8 as *mut c_void,
    );
    ffi::lua_newtable(state);

    ffi::lua_pushstring(state, cstr!("__gc"));
    ffi::lua_pushcfunction(state, Some(userdata_destructor::<WrappedPanic>));
    ffi::lua_rawset(state, -3);
=======
        ffi::lua_pushstring(state, cstr!("__gc"));
        ffi::lua_pushcfunction(state, userdata_destructor::<WrappedPanic>);
        ffi::lua_rawset(state, -3);
>>>>>>> df3045e0

        ffi::lua_pushstring(state, cstr!("__metatable"));
        ffi::lua_pushboolean(state, 0);
        ffi::lua_rawset(state, -3);

        ffi::lua_rawset(state, ffi::LUA_REGISTRYINDEX);
    }

    // Create destructed userdata metatable

    unsafe extern "C" fn destructed_error(state: *mut ffi::lua_State) -> c_int {
        ffi::luaL_checkstack(state, 2, ptr::null());
        // We don't need any user values in this userdata
        let ud = newuserdatauv(state, mem::size_of::<WrappedError>(), 0) as *mut WrappedError;

        ptr::write(ud, WrappedError(Error::CallbackDestructed));
        get_error_metatable(state);
        ffi::lua_setmetatable(state, -2);
        ffi::lua_error(state)
    }

    ffi::lua_pushlightuserdata(
        state,
        &DESTRUCTED_USERDATA_METATABLE as *const u8 as *mut c_void,
    );
    ffi::lua_newtable(state);

    for &method in &[
        cstr!("__add"),
        cstr!("__sub"),
        cstr!("__mul"),
        cstr!("__div"),
        cstr!("__mod"),
        cstr!("__pow"),
        cstr!("__unm"),
        cstr!("__idiv"),
        cstr!("__band"),
        cstr!("__bor"),
        cstr!("__bxor"),
        cstr!("__bnot"),
        cstr!("__shl"),
        cstr!("__shr"),
        cstr!("__concat"),
        cstr!("__len"),
        cstr!("__eq"),
        cstr!("__lt"),
        cstr!("__le"),
        cstr!("__index"),
        cstr!("__newindex"),
        cstr!("__call"),
        cstr!("__tostring"),
        cstr!("__pairs"),
        cstr!("__ipairs"),
    ] {
        ffi::lua_pushstring(state, method);
        ffi::lua_pushcfunction(state, Some(destructed_error));
        ffi::lua_rawset(state, -3);
    }

    ffi::lua_rawset(state, ffi::LUA_REGISTRYINDEX);

    // Create error print buffer

    ffi::lua_pushlightuserdata(state, &ERROR_PRINT_BUFFER_KEY as *const u8 as *mut c_void);

    // We don't need any user values in this userdata
    let ud = newuserdatauv(state, mem::size_of::<String>(), 0) as *mut String;
    ptr::write(ud, String::new());

    ffi::lua_newtable(state);
    ffi::lua_pushstring(state, cstr!("__gc"));
    ffi::lua_pushcfunction(state, Some(userdata_destructor::<String>));
    ffi::lua_rawset(state, -3);
    ffi::lua_setmetatable(state, -2);

    ffi::lua_rawset(state, ffi::LUA_REGISTRYINDEX);
}

struct WrappedError(pub Error);
struct WrappedPanic(pub Option<Box<dyn Any + Send>>);

// Converts the given lua value to a string in a reasonable format without causing a Lua error or
// panicking.
unsafe fn to_string<'a>(state: *mut ffi::lua_State, index: c_int) -> Cow<'a, str> {
    match ffi::lua_type(state, index) {
        ffi::LUA_TNONE => "<none>".into(),
        ffi::LUA_TNIL => "<nil>".into(),
        ffi::LUA_TBOOLEAN => (ffi::lua_toboolean(state, index) != 1).to_string().into(),
        ffi::LUA_TLIGHTUSERDATA => {
            format!("<lightuserdata {:?}>", ffi::lua_topointer(state, index)).into()
        }
        ffi::LUA_TNUMBER => {
            let mut isint = 0;
            let i = tointegerx(state, -1, &mut isint);
            if isint == 0 {
                ffi::lua_tonumber(state, index).to_string().into()
            } else {
                i.to_string().into()
            }
        }
        ffi::LUA_TSTRING => {
            let mut size = 0;
            let data = ffi::lua_tolstring(state, index, &mut size);
            String::from_utf8_lossy(slice::from_raw_parts(data as *const u8, size))
        }
        ffi::LUA_TTABLE => format!("<table {:?}>", ffi::lua_topointer(state, index)).into(),
        ffi::LUA_TFUNCTION => format!("<function {:?}>", ffi::lua_topointer(state, index)).into(),
        ffi::LUA_TUSERDATA => format!("<userdata {:?}>", ffi::lua_topointer(state, index)).into(),
        ffi::LUA_TTHREAD => format!("<thread {:?}>", ffi::lua_topointer(state, index)).into(),
        _ => "<unknown>".into(),
    }
}

// Checks if the value at the given index is a WrappedPanic.  Uses 2 stack spaces and does not call
// lua_checkstack.
unsafe fn is_wrapped_panic(state: *mut ffi::lua_State, index: c_int) -> bool {
    let userdata = ffi::lua_touserdata(state, index);
    if userdata.is_null() {
        return false;
    }

    if ffi::lua_getmetatable(state, index) == 0 {
        return false;
    }

    if get_panic_metatable(state) {
        let res = ffi::lua_rawequal(state, -1, -2) != 0;
        ffi::lua_pop(state, 2);
        res
    } else {
        false
    }
}

unsafe fn get_error_metatable(state: *mut ffi::lua_State) {
    ffi::lua_pushlightuserdata(
        state,
        &ERROR_METATABLE_REGISTRY_KEY as *const u8 as *mut c_void,
    );
    ffi::lua_rawget(state, ffi::LUA_REGISTRYINDEX);
}

/// Get the special panic error metatable from the registry.
///
/// This may fail if the Lua state was created without the pcall
/// wrappers.
///
/// Returns true if the metatable was pushed to the stack, or false
/// otherwise (nothing will have been pushed).
unsafe fn get_panic_metatable(state: *mut ffi::lua_State) -> bool {
    ffi::lua_pushlightuserdata(
        state,
        &PANIC_METATABLE_REGISTRY_KEY as *const u8 as *mut c_void,
    );
    #[cfg(any(rlua_lua53, rlua_lua54))]
    let mt_type = ffi::lua_rawget(state, ffi::LUA_REGISTRYINDEX);
    #[cfg(rlua_lua51)]
    let mt_type = {
        ffi::lua_rawget(state, ffi::LUA_REGISTRYINDEX);
        ffi::lua_type(state, -1)
    };
    if mt_type == ffi::LUA_TTABLE {
        true
    } else {
        ffi::lua_pop(state, 1);
        false
    }
}

unsafe fn get_destructed_userdata_metatable(state: *mut ffi::lua_State) {
    ffi::lua_pushlightuserdata(
        state,
        &DESTRUCTED_USERDATA_METATABLE as *const u8 as *mut c_void,
    );
    ffi::lua_rawget(state, ffi::LUA_REGISTRYINDEX);
}

static ERROR_METATABLE_REGISTRY_KEY: u8 = 0;
static PANIC_METATABLE_REGISTRY_KEY: u8 = 0;
static DESTRUCTED_USERDATA_METATABLE: u8 = 0;
static ERROR_PRINT_BUFFER_KEY: u8 = 0;<|MERGE_RESOLUTION|>--- conflicted
+++ resolved
@@ -824,12 +824,7 @@
         Err(p) => {
             ffi::lua_settop(state, 1);
             ptr::write(ud as *mut WrappedPanic, WrappedPanic(Some(p)));
-<<<<<<< HEAD
-            get_panic_metatable(state);
-            ffi::lua_setmetatable(state, -2);
-            ffi::lua_error(state);
-            panic!("code is unreachable")
-=======
+
             if get_panic_metatable(state) {
                 ffi::lua_setmetatable(state, -2);
                 ffi::lua_error(state)
@@ -840,7 +835,6 @@
                 // only choice is to abort.
                 std::process::abort()
             }
->>>>>>> df3045e0
         }
     }
 }
@@ -1066,21 +1060,9 @@
         );
         ffi::lua_newtable(state);
 
-<<<<<<< HEAD
-    ffi::lua_pushlightuserdata(
-        state,
-        &PANIC_METATABLE_REGISTRY_KEY as *const u8 as *mut c_void,
-    );
-    ffi::lua_newtable(state);
-
-    ffi::lua_pushstring(state, cstr!("__gc"));
-    ffi::lua_pushcfunction(state, Some(userdata_destructor::<WrappedPanic>));
-    ffi::lua_rawset(state, -3);
-=======
         ffi::lua_pushstring(state, cstr!("__gc"));
         ffi::lua_pushcfunction(state, userdata_destructor::<WrappedPanic>);
         ffi::lua_rawset(state, -3);
->>>>>>> df3045e0
 
         ffi::lua_pushstring(state, cstr!("__metatable"));
         ffi::lua_pushboolean(state, 0);
